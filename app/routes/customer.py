from fastapi import APIRouter, Depends, HTTPException, status, Request
from sqlalchemy.orm import Session, aliased
from sqlalchemy.sql import and_
from typing import List, Optional, Dict, Any
from ..database import SessionLocal
from ..middleware import is_customer
from ..schemas import HotelCreate, HotelUpdate, HotelResponse  
from ..security import hash_password
from datetime import datetime, timedelta
from sqlalchemy import func
from .. import schemas
<<<<<<< HEAD
from ..schemas import CustomerCreate, CustomerUpdate, CustomerResponse , RideBookingBase , RideBookingResponse
from ..models import User, RoomBooking, Hotel, Room, RoomItem, HotelReview, Customer, RideBooking, Itinerary, ScheduleItem, Driver
from datetime import timedelta


=======
from .. import models
>>>>>>> 0bd18bab

# Create router with prefix and tags
router = APIRouter(
    dependencies=[Depends(is_customer)]
)

def get_db():
    db = SessionLocal()
    try:
        yield db
    finally:
        db.close()

# room booking
# room booking helper function
def book_room(db: Session, request: schemas.RoomBookingRequest) -> schemas.RoomBookingResponse:
    """
    Books a room based on a room item in an itinerary
    
    Args:
        db: Database session
        request: Room booking request containing room_item_id, number_of_persons, and customer_id
        
    Returns:
        RoomBookingResponse: Details of the successful booking
        
    Raises:
        HTTPException: If validation fails or room is unavailable
    """
    # Step 1: Check if the room item exists and belongs to the customer's itinerary
    room_item = db.query(models.RoomItem).filter(models.RoomItem.id == request.room_item_id).first()
    
    if not room_item:
        raise HTTPException(status_code=404, detail="Room item not found")
    
    # Verify customer owns the itinerary
    itinerary = db.query(models.Itinerary).filter(
        and_(
            models.Itinerary.id == room_item.itineraryId,
            models.Itinerary.customerId == request.customer_id
        )
    ).first()
    
    if not itinerary:
        raise HTTPException(
            status_code=403, 
            detail="Access denied: This room item doesn't belong to your itinerary"
        )
    
    # Step 2: Check if the room is already booked
    if room_item.roomBookingId is not None:
        raise HTTPException(
            status_code=400,
            detail="This room is already booked"
        )
    
    room = db.query(models.Room).filter(models.Room.id == room_item.roomId).first()
    # # Step 3: Check room capacity
    # if request.number_of_persons > room.roomCapacity:
    #     raise HTTPException(
    #         status_code=400,
    #         detail=f"Number of persons ({request.number_of_persons}) exceeds room capacity ({room.roomCapacity})"
    #     )
    
    # Step 3: Check room availability for each day in the date range
    start_date = room_item.startDate
    end_date = room_item.endDate
    
    # Get all bookings for this room type in the hotel during the date range
    existing_bookings = db.query(models.RoomBooking).join(
        models.Room, models.Room.id == models.RoomBooking.roomId
    ).filter(
        models.RoomBooking.startDate < end_date,
        models.RoomBooking.endDate > start_date
    ).all()
    
    # Calculate availability for each day
    current_date = start_date
    unavailable_dates = []
    
    while current_date < end_date:
        # Count bookings that include this day
        bookings_count = 0
        for booking in existing_bookings:
            if booking.startDate <= current_date < booking.endDate:
                bookings_count += 1
        
        # Check if there's at least one room available
        if bookings_count >= room.totalNumber:
            unavailable_dates.append(current_date.strftime("%Y-%m-%d"))
        
        current_date += timedelta(days=1)
    
    # If any days are unavailable, return an error
    if unavailable_dates:
        raise HTTPException(
            status_code=409,
            detail=f"Room not available for the following dates: {', '.join(unavailable_dates)}"
        )
    
    # Step 4: All checks passed, create a new booking
    room_booking = models.RoomBooking(
        customerId=request.customer_id,
        roomId=room_item.roomId,
        startDate=start_date,
        endDate=end_date,
        numberOfPersons=request.number_of_persons,
    )
    
    db.add(room_booking)
    db.flush()  # Get the ID of the new booking
    
    # Update the room item with the booking ID
    room_item.roomBookingId = room_booking.id
    
    db.commit()
    
    # Calculate price (basePrice * number of days)
    days = (end_date - start_date).days
    total_price = room.basePrice * days
    
    # Get hotel name for response
    hotel_name = room.hotel.user.name
    
    # Return success response
    return schemas.RoomBookingResponse(
        booking_id=room_booking.id,
        room_item_id=room_item.id,
        start_date=start_date,
        end_date=end_date,
        room_type=room.type,
        hotel_name=hotel_name,
        number_of_persons=request.number_of_persons,
        total_price=total_price
    )

@router.post(
    "/book-room", 
    response_model=schemas.RoomBookingResponse, 
    responses={
        400: {"model": schemas.ErrorResponse, "description": "Bad Request"},
        403: {"model": schemas.ErrorResponse, "description": "Access Denied"},
        404: {"model": schemas.ErrorResponse, "description": "Not Found"},
        409: {"model": schemas.ErrorResponse, "description": "Conflict - Room Unavailable"}
    }
)
async def create_room_booking(
    request: schemas.RoomBookingRequest, 
    db: Session = Depends(get_db),
    current_user = Depends(is_customer)
):
    """
    Book a room from an itinerary's room item.
    
    This endpoint allows a customer to book a room that was previously added to their itinerary.
    It checks for room availability and creates a booking if the room is available.
    """
    
    # Verify the customer ID in the request matches the authenticated user
    customer = db.query(models.Customer).filter(models.Customer.userId == current_user.id).first()
    if customer.id != request.customer_id:
        raise HTTPException(
            status_code=403,
            detail="You can only book rooms for your own itineraries"
        )
    
    # Call the service function to handle booking
    return book_room(db, request)

# cancel room booking
# cancel room booking helper function
def cancel_room_booking(db: Session, booking_id: int, customer_id: int) -> dict:
    """
    Cancels an existing room booking
    
    Args:
        db: Database session
        booking_id: ID of the booking to cancel
        customer_id: ID of the customer making the request
        
    Returns:
        dict: Confirmation of cancellation
        
    Raises:
        HTTPException: If booking doesn't exist or doesn't belong to the customer
    """
    # Find the booking
    booking = db.query(models.RoomBooking).filter(models.RoomBooking.id == booking_id).first()
    
    if not booking:
        raise HTTPException(status_code=404, detail="Booking not found")
    
    # Verify ownership
    if booking.customerId != customer_id:
        raise HTTPException(
            status_code=403,
            detail="Access denied: This booking doesn't belong to you"
        )
    
    # Find the room item associated with this booking
    room_item = db.query(models.RoomItem).filter(models.RoomItem.roomBookingId == booking_id).first()
    
    if room_item:
        # Remove the booking reference from the room item
        room_item.roomBookingId = None
    
    # Delete the booking
    db.delete(booking)
    db.commit()
    
    return {"message": "Room booking cancelled successfully", "booking_id": booking_id}

<<<<<<< HEAD

def calculate_ride_price(ride_type: str, with_driver_service: bool) -> float:
    """Calculate ride price based on type and driver service"""
    # Base price by ride type
    base_prices = {
        "taxi": 65.0,
        "premium": 85.0,
        "shuttle": 45.0
    }
    
    # Get base price or default to 50.0 if type not recognized
    base_price = base_prices.get(ride_type.lower(), 50.0)
    
    # Add driver service fee if requested
    if with_driver_service:
        base_price += 120.0  # Daily fee for driver service
        
    return base_price


@router.post("/customer_itineraries/{itinerary_id}/rides", response_model=schemas.RideBookingResponse)
def book_ride_for_itinerary(
    itinerary_id: int,
    ride_data: schemas.RideBookingCreate,
    request: Request,
    db: Session = Depends(get_db)
):
    """Book a ride for an itinerary with pending status"""
    # Get the current user and their customer profile
    current_user = is_customer(request)
    customer = db.query(Customer).filter(Customer.userId == current_user.id).first()
    
    if not customer:
        raise HTTPException(
            status_code=status.HTTP_404_NOT_FOUND,
            detail="Customer profile not found"
        )
    
    # Check if the itinerary exists and belongs to this customer
    itinerary = db.query(Itinerary).filter(
        Itinerary.id == itinerary_id,
        Itinerary.customerId == customer.id
    ).first()
    
    if not itinerary:
        raise HTTPException(
            status_code=status.HTTP_404_NOT_FOUND,
            detail="Itinerary not found or you don't have access"
        )
    
    try:
                
        # Create the ride booking - note driverId is NULL initially
        new_ride = RideBooking(
            pickupLocation=ride_data.pickupLocation,
            dropLocation=ride_data.dropoffLocation,
            pickupDateTime=ride_data.pickupDateTime,
            numberOfPersons=ride_data.numberOfPersons if ride_data.numberOfPersons else itinerary.numberOfPersons,
            price=100,                                  #by default 100
            status="pending",  # Set initial status as pending
            customerId=customer.id,
            itineraryId=itinerary_id
        )
        
        db.add(new_ride)
        db.commit()
        db.refresh(new_ride)
        
        # Format the response
        return {
            "id": new_ride.id,
            "pickupLocation": new_ride.pickupLocation,
            "dropLocation": new_ride.dropLocation,
            "pickupTime": new_ride.pickupTime,
            "dropTime": new_ride.dropTime,
            "numberOfPersons": new_ride.numberOfPersons,
            "price": float(new_ride.price),  # Convert Decimal to float if needed
            "status": new_ride.status,
            "driverName": "Pending...",
        }
        
    except Exception as e:
        db.rollback()
        raise HTTPException(
            status_code=status.HTTP_500_INTERNAL_SERVER_ERROR,
            detail=f"Failed to book ride: {str(e)}"
        )

# @router.get("/{id}", response_model=schemas.FullItineraryResponse)
# def get_itinerary(
#     id: int,
#     db: Session = Depends(get_db),
#     current_user: User = Depends(is_customer)
# ):
#     # Get the itinerary
#     itinerary = db.query(Itinerary).filter(Itinerary.id == id).first()
    
#     if not itinerary:
#         raise HTTPException(
#             status_code=status.HTTP_404_NOT_FOUND,
#             detail=f"Itinerary with ID {id} not found"
#         )
    
#     # Check if the user is authorized to view this itinerary
#     if current_user.userType == "customer":
#         customer = db.query(Customer).filter(Customer.userId == current_user.id).first()
#         if not customer or itinerary.customerId != customer.id:
#             raise HTTPException(
#                 status_code=status.HTTP_403_FORBIDDEN,
#                 detail="Not authorized to access this itinerary"
#             )
#     elif current_user.userType != "admin":
#         raise HTTPException(
#             status_code=status.HTTP_403_FORBIDDEN,
#             detail="Not authorized to access this itinerary"
#         )
    
#     return itinerary
=======
# Add this route after your book-room endpoint
@router.delete(
    "/booking/room/{booking_id}", 
    responses={
        404: {"model": schemas.ErrorResponse, "description": "Not Found"},
        403: {"model": schemas.ErrorResponse, "description": "Access Denied"}
    }
)
async def cancel_room_booking_endpoint(
    booking_id: int,
    db: Session = Depends(get_db),
    current_user = Depends(is_customer)
):
    """
    Cancel a room booking.
    
    This endpoint allows customers to cancel their existing room bookings.
    The room will be freed up for other customers to book.
    """
    
    # Get the customer ID associated with the current user
    customer = db.query(models.Customer).filter(models.Customer.userId == current_user.id).first()
    if not customer:
        raise HTTPException(
            status_code=404,
            detail="Customer account not found"
        )
    
    # Call the service function to handle cancellation
    return cancel_room_booking(db, booking_id, customer.id)
>>>>>>> 0bd18bab
<|MERGE_RESOLUTION|>--- conflicted
+++ resolved
@@ -9,15 +9,11 @@
 from datetime import datetime, timedelta
 from sqlalchemy import func
 from .. import schemas
-<<<<<<< HEAD
 from ..schemas import CustomerCreate, CustomerUpdate, CustomerResponse , RideBookingBase , RideBookingResponse
 from ..models import User, RoomBooking, Hotel, Room, RoomItem, HotelReview, Customer, RideBooking, Itinerary, ScheduleItem, Driver
 from datetime import timedelta
-
-
-=======
 from .. import models
->>>>>>> 0bd18bab
+
 
 # Create router with prefix and tags
 router = APIRouter(
@@ -230,126 +226,6 @@
     
     return {"message": "Room booking cancelled successfully", "booking_id": booking_id}
 
-<<<<<<< HEAD
-
-def calculate_ride_price(ride_type: str, with_driver_service: bool) -> float:
-    """Calculate ride price based on type and driver service"""
-    # Base price by ride type
-    base_prices = {
-        "taxi": 65.0,
-        "premium": 85.0,
-        "shuttle": 45.0
-    }
-    
-    # Get base price or default to 50.0 if type not recognized
-    base_price = base_prices.get(ride_type.lower(), 50.0)
-    
-    # Add driver service fee if requested
-    if with_driver_service:
-        base_price += 120.0  # Daily fee for driver service
-        
-    return base_price
-
-
-@router.post("/customer_itineraries/{itinerary_id}/rides", response_model=schemas.RideBookingResponse)
-def book_ride_for_itinerary(
-    itinerary_id: int,
-    ride_data: schemas.RideBookingCreate,
-    request: Request,
-    db: Session = Depends(get_db)
-):
-    """Book a ride for an itinerary with pending status"""
-    # Get the current user and their customer profile
-    current_user = is_customer(request)
-    customer = db.query(Customer).filter(Customer.userId == current_user.id).first()
-    
-    if not customer:
-        raise HTTPException(
-            status_code=status.HTTP_404_NOT_FOUND,
-            detail="Customer profile not found"
-        )
-    
-    # Check if the itinerary exists and belongs to this customer
-    itinerary = db.query(Itinerary).filter(
-        Itinerary.id == itinerary_id,
-        Itinerary.customerId == customer.id
-    ).first()
-    
-    if not itinerary:
-        raise HTTPException(
-            status_code=status.HTTP_404_NOT_FOUND,
-            detail="Itinerary not found or you don't have access"
-        )
-    
-    try:
-                
-        # Create the ride booking - note driverId is NULL initially
-        new_ride = RideBooking(
-            pickupLocation=ride_data.pickupLocation,
-            dropLocation=ride_data.dropoffLocation,
-            pickupDateTime=ride_data.pickupDateTime,
-            numberOfPersons=ride_data.numberOfPersons if ride_data.numberOfPersons else itinerary.numberOfPersons,
-            price=100,                                  #by default 100
-            status="pending",  # Set initial status as pending
-            customerId=customer.id,
-            itineraryId=itinerary_id
-        )
-        
-        db.add(new_ride)
-        db.commit()
-        db.refresh(new_ride)
-        
-        # Format the response
-        return {
-            "id": new_ride.id,
-            "pickupLocation": new_ride.pickupLocation,
-            "dropLocation": new_ride.dropLocation,
-            "pickupTime": new_ride.pickupTime,
-            "dropTime": new_ride.dropTime,
-            "numberOfPersons": new_ride.numberOfPersons,
-            "price": float(new_ride.price),  # Convert Decimal to float if needed
-            "status": new_ride.status,
-            "driverName": "Pending...",
-        }
-        
-    except Exception as e:
-        db.rollback()
-        raise HTTPException(
-            status_code=status.HTTP_500_INTERNAL_SERVER_ERROR,
-            detail=f"Failed to book ride: {str(e)}"
-        )
-
-# @router.get("/{id}", response_model=schemas.FullItineraryResponse)
-# def get_itinerary(
-#     id: int,
-#     db: Session = Depends(get_db),
-#     current_user: User = Depends(is_customer)
-# ):
-#     # Get the itinerary
-#     itinerary = db.query(Itinerary).filter(Itinerary.id == id).first()
-    
-#     if not itinerary:
-#         raise HTTPException(
-#             status_code=status.HTTP_404_NOT_FOUND,
-#             detail=f"Itinerary with ID {id} not found"
-#         )
-    
-#     # Check if the user is authorized to view this itinerary
-#     if current_user.userType == "customer":
-#         customer = db.query(Customer).filter(Customer.userId == current_user.id).first()
-#         if not customer or itinerary.customerId != customer.id:
-#             raise HTTPException(
-#                 status_code=status.HTTP_403_FORBIDDEN,
-#                 detail="Not authorized to access this itinerary"
-#             )
-#     elif current_user.userType != "admin":
-#         raise HTTPException(
-#             status_code=status.HTTP_403_FORBIDDEN,
-#             detail="Not authorized to access this itinerary"
-#         )
-    
-#     return itinerary
-=======
 # Add this route after your book-room endpoint
 @router.delete(
     "/booking/room/{booking_id}", 
@@ -380,4 +256,72 @@
     
     # Call the service function to handle cancellation
     return cancel_room_booking(db, booking_id, customer.id)
->>>>>>> 0bd18bab
+
+
+@router.post("/customer_itineraries/{itinerary_id}/rides", response_model=schemas.RideBookingResponse)
+def book_ride_for_itinerary(
+    itinerary_id: int,
+    ride_data: schemas.RideBookingCreate,
+    request: Request,
+    db: Session = Depends(get_db)
+):
+    """Book a ride for an itinerary with pending status"""
+    # Get the current user and their customer profile
+    current_user = is_customer(request)
+    customer = db.query(Customer).filter(Customer.userId == current_user.id).first()
+    
+    if not customer:
+        raise HTTPException(
+            status_code=status.HTTP_404_NOT_FOUND,
+            detail="Customer profile not found"
+        )
+    
+    # Check if the itinerary exists and belongs to this customer
+    itinerary = db.query(Itinerary).filter(
+        Itinerary.id == itinerary_id,
+        Itinerary.customerId == customer.id
+    ).first()
+    
+    if not itinerary:
+        raise HTTPException(
+            status_code=status.HTTP_404_NOT_FOUND,
+            detail="Itinerary not found or you don't have access"
+        )
+    
+    try:
+                
+        # Create the ride booking - note driverId is NULL initially
+        new_ride = RideBooking(
+            pickupLocation=ride_data.pickupLocation,
+            dropLocation=ride_data.dropoffLocation,
+            pickupDateTime=ride_data.pickupDateTime,
+            numberOfPersons=ride_data.numberOfPersons if ride_data.numberOfPersons else itinerary.numberOfPersons,
+            price=100,                                  #by default 100
+            status="pending",  # Set initial status as pending
+            customerId=customer.id,
+            itineraryId=itinerary_id
+        )
+        
+        db.add(new_ride)
+        db.commit()
+        db.refresh(new_ride)
+        
+        # Format the response
+        return {
+            "id": new_ride.id,
+            "pickupLocation": new_ride.pickupLocation,
+            "dropLocation": new_ride.dropLocation,
+            "pickupTime": new_ride.pickupTime,
+            "dropTime": new_ride.dropTime,
+            "numberOfPersons": new_ride.numberOfPersons,
+            "price": float(new_ride.price),  # Convert Decimal to float if needed
+            "status": new_ride.status,
+            "driverName": "Pending...",
+        }
+        
+    except Exception as e:
+        db.rollback()
+        raise HTTPException(
+            status_code=status.HTTP_500_INTERNAL_SERVER_ERROR,
+            detail=f"Failed to book ride: {str(e)}"
+        )