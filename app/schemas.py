--- conflicted
+++ resolved
@@ -301,14 +301,7 @@
 
     class Config:
         from_attributes = True
-
-# Add this schema for updating schedule items
-class ScheduleItemUpdate(BaseModel):
-    description: Optional[str] = None
-    location: Optional[str] = None
-    startTime: Optional[datetime] = None
-    endTime: Optional[datetime] = None
-
+        
 class RoomItemBase(BaseModel):
     roomId: int
     startDate: datetime
@@ -325,29 +318,7 @@
     class Config:
         from_attributes = True
         
-class RideBookingBase(BaseModel):
-    pickupLocation: str
-    dropoffLocation: str  # Note: frontend sends 'dropoffLocation'
-    pickupDateTime: datetime  # Note: frontend sends 'pickupDateTime'
-    numberOfPersons: Optional[int] = None
-
-class RideBookingCreate(RideBookingBase):
-    pass
-        
-class RideBookingResponse(BaseModel):
-    id: int
-    pickupLocation: str
-    dropoffLocation: str
-    pickupDateTime: datetime
-    numberOfPersons: int
-    price: float
-    status: str
-    driverName: str = "Pending..."
-    
-    class Config:
-        from_attributes = True
-
-
+        
 class ItineraryResponse(ItineraryBase):
     id: int
     customerId: int
@@ -398,7 +369,7 @@
     
     class Config:
         from_attributes = True
-        
+
 # Complete Itinerary Schema with nested relationships
 class GetItineraryResponse(BaseModel):
     id: int
@@ -413,7 +384,7 @@
     # Relationships with nested data
     roomItems: List[GetItineraryRoomItemResponse] = Field(default_factory=list)
     scheduleItems: List[ScheduleItemResponse] = Field(default_factory=list)
-    rideBookings: List[RideBookingResponse] = Field(default_factory=list)
+    # rideBookings: List[RideBookingResponse] = Field(default_factory=list)
     
     class Config:
         from_attributes = True
@@ -470,23 +441,19 @@
     
     class Config:
         from_attributes = True
-
-# Hotel Profile Schemas
-class HotelRoom(BaseModel):
-    id: int
-    type: str
-    basePrice: float
-    roomCapacity: int
-    image: Optional[str] = None
-
-class HotelReviewDetail(BaseModel):
-    id: int
-<<<<<<< HEAD
-    rating: int
-    comment: str
-    customerName: str
-    date: str
-=======
+        
+class RideBookingBase(BaseModel):
+    pickupLocation: str
+    dropoffLocation: str  # Note: frontend sends 'dropoffLocation'
+    pickupDateTime: datetime  # Note: frontend sends 'pickupDateTime'
+    numberOfPersons: Optional[int] = None
+
+class RideBookingCreate(RideBookingBase):
+    pass
+
+
+class RideBookingResponse(BaseModel):
+    id: int
     pickupLocation: str
     dropoffLocation: str
     pickupDateTime: datetime
@@ -498,104 +465,13 @@
     class Config:
         from_attributes = True
 
-# from pydantic import BaseModel, Field, EmailStr
-# from typing import List, Optional, Dict, Any, Union
-# from datetime import datetime
-# from enum import Enum
-
-# # Enum definitions
-# class UserType(str, Enum):
-#     customer = "customer" 
-#     hotel = "hotel"
-#     driver = "driver"
-#     admin = "admin"
-
-# class RideStatus(str, Enum):
-#     pending = "pending"
-#     confirmed = "confirmed"
-#     completed = "completed" 
-#     cancelled = "cancelled"
-
-# class ItineraryStatus(str, Enum):
-#     upcoming = "upcoming"
-#     ongoing = "ongoing"
-#     completed = "completed"
-#     accepted = "accepted"
-
-# # Base schemas - User
-# class UserBase(BaseModel):
-#     username: str
-#     email: str
-#     phone: str
-#     name: str
-#     address: str
-#     userType: UserType
-
-# class UserCreate(UserBase):
-#     password: str
-
-# class UserResponse(UserBase):
-#     id: int
-#     createdAt: datetime
-
-#     class Config:
-#         from_attributes = True
-
-# # Base schemas - Customer
-# class CustomerBase(BaseModel):
-#     dob: Optional[datetime] = None  
-#     gender: Optional[str] = None
-
-# class CustomerCreate(CustomerBase):
-#     userId: int
-
-# class CustomerResponse(CustomerBase):
-#     id: int
-#     userId: int
-#     createdAt: datetime
-
-#     class Config:
-#         from_attributes = True
-
-# # Base schemas - Schedule Item
-# class ScheduleItemBase(BaseModel):
-#     startTime: datetime
-#     endTime: datetime
-#     location: str
-#     description: Optional[str] = None
-
-# class ScheduleItemCreate(ScheduleItemBase):
-#     pass
->>>>>>> 9bbfb798
-
-class HotelStats(BaseModel):
-    totalBookings: int
-    occupancyRate: int
-
-class HotelProfileResponse(BaseModel):
-    id: int
-    userId: int
-    name: str
-    email: str
-    phone: Optional[str] = None
-    address: Optional[str] = None
-    city: str
-    description: Optional[str] = None
-    rating: Optional[float] = None
-    totalRooms: int
-    rooms: List[HotelRoom]
-    reviews: List[HotelReviewDetail]
-    stats: HotelStats
-    amenities: List[str]
-
-class HotelProfileUpdate(BaseModel):
-    name: Optional[str] = None
-    email: Optional[str] = None
-    phone: Optional[str] = None
-    address: Optional[str] = None
-    city: Optional[str] = None
-    description: Optional[str] = None
-    amenities: Optional[List[str]] = None
+
+class ScheduleItemUpdate(BaseModel):
+    startTime: Optional[datetime] = None
+    endTime: Optional[datetime] = None
+    location: Optional[str] = None
+    description: Optional[str] = None
+
 
 # Room schemas for selection
 class CustomerRoomBase(BaseModel):
@@ -647,70 +523,6 @@
 class ItineraryBookingCancellationResponse(BaseModel):
     message: str
     booking_id: int
-<<<<<<< HEAD
-    
-    
-class DriverProfileResponse(BaseModel):
-    id: int
-    userId: int
-    name: str
-    email: str
-    licenseNumber: Optional[str] = ""
-    vehicleType: Optional[str] = ""
-    vehicleModel: Optional[str] = ""
-    vehicleYear: Optional[int] = 0
-    vehiclePlate: Optional[str] = ""
-    address: Optional[str] = ""
-    phoneNumber: Optional[str] = ""
-    isVerified: bool = False
-    createdAt: datetime
-    rating: float = 0.0
-    totalTrips: int = 0
-    
-    class Config:
-        from_attributes = True
-        
-class CustomerProfileResponse(BaseModel):
-    id: int
-    userId: int
-    name: str
-    email: str
-    phoneNumber: Optional[str] = ""
-    address: Optional[str] = ""
-    dateOfBirth: Optional[datetime] = None
-    preferences: Optional[Dict[str, Any]] = {}
-    isVerified: bool = False
-    createdAt: datetime
-    totalTrips: int = 0
-    activeItineraries: int = 0
-    completedItineraries: int = 0
-    
-    class Config:
-        from_attributes = True
-        
-
-class AdminProfileResponse(BaseModel):
-    id: int
-    userId: int
-    name: str
-    email: str
-    phoneNumber: Optional[str] = ""
-    position: Optional[str] = "Administrator"
-    department: Optional[str] = "Operations"
-    permissions: Optional[List[str]] = []
-    isActive: bool = True
-    createdAt: datetime
-    lastLogin: Optional[datetime] = None
-    
-    # Statistics
-    totalCustomers: int = 0
-    totalDrivers: int = 0
-    totalItineraries: int = 0
-    totalHotels: int = 0
-    
-    class Config:
-        from_attributes = True
-=======
 
 class CustomerHotelResponse(BaseModel):
     id: int
@@ -787,7 +599,6 @@
     message: str
     booking_id: int
 
-# Customer Bookings Schemas
 class CustomerBookingResponse(BaseModel):
     id: int
     hotelId: int
@@ -809,4 +620,117 @@
     booking_id: int
     rating: int
     comment: str
->>>>>>> 9bbfb798
+    
+    
+class HotelRoom(BaseModel):
+    id: int
+    type: str
+    basePrice: float
+    roomCapacity: int
+    image: Optional[str] = None
+
+class HotelReviewDetail(BaseModel):
+    id: int
+    rating: int
+    comment: str
+    customerName: str
+    date: str
+
+class HotelStats(BaseModel):
+    totalBookings: int
+    occupancyRate: int
+
+class HotelProfileResponse(BaseModel):
+    id: int
+    userId: int
+    name: str
+    email: str
+    phone: Optional[str] = None
+    address: Optional[str] = None
+    city: str
+    description: Optional[str] = None
+    rating: Optional[float] = None
+    totalRooms: int
+    rooms: List[HotelRoom]
+    reviews: List[HotelReviewDetail]
+    stats: HotelStats
+    amenities: List[str]
+
+class HotelProfileUpdate(BaseModel):
+    name: Optional[str] = None
+    email: Optional[str] = None
+    phone: Optional[str] = None
+    address: Optional[str] = None
+    city: Optional[str] = None
+    description: Optional[str] = None
+    amenities: Optional[List[str]] = None
+
+    
+    
+class DriverProfileResponse(BaseModel):
+    id: int
+    userId: int
+    name: str
+    email: str
+    licenseNumber: Optional[str] = ""
+    vehicleType: Optional[str] = ""
+    vehicleModel: Optional[str] = ""
+    vehicleYear: Optional[int] = 0
+    vehiclePlate: Optional[str] = ""
+    address: Optional[str] = ""
+    phoneNumber: Optional[str] = ""
+    isVerified: bool = False
+    createdAt: datetime
+    rating: float = 0.0
+    totalTrips: int = 0
+    
+    class Config:
+        from_attributes = True
+        
+class CustomerProfileResponse(BaseModel):
+    id: int
+    userId: int
+    name: str
+    email: str
+    phoneNumber: Optional[str] = ""
+    address: Optional[str] = ""
+    dateOfBirth: Optional[datetime] = None
+    preferences: Optional[Dict[str, Any]] = {}
+    isVerified: bool = False
+    createdAt: datetime
+    totalTrips: int = 0
+    activeItineraries: int = 0
+    completedItineraries: int = 0
+    
+    class Config:
+        from_attributes = True
+        
+
+class AdminProfileResponse(BaseModel):
+    id: int
+    userId: int
+    name: str
+    email: str
+    phoneNumber: Optional[str] = ""
+    position: Optional[str] = "Administrator"
+    department: Optional[str] = "Operations"
+    permissions: Optional[List[str]] = []
+    isActive: bool = True
+    createdAt: datetime
+    lastLogin: Optional[datetime] = None
+    
+    # Statistics
+    totalCustomers: int = 0
+    totalDrivers: int = 0
+    totalItineraries: int = 0
+    totalHotels: int = 0
+    
+    class Config:
+        from_attributes = True
+        
+        
+        
+        
+        
+        
+        